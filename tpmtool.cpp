--- conflicted
+++ resolved
@@ -100,15 +100,11 @@
     fprintf(stderr, "TpmTool allows you to define non-volatile (NV) spaces (indices) and\n");
     fprintf(stderr, "read/write data within them. Password authentication can optionally\n");
     fprintf(stderr, "be used to protect their contents.\n\n");
-<<<<<<< HEAD
     fprintf(stderr, "Usage: tpmtool [-h <size>|-r <size>|-t|-e|index] [-c <attributes> <owner> <auth> <size>|-r <offset> <size>|-w <offset> <size>|-rl|-wl|-d|-q] [password]\n");
     fprintf(stderr, "    -r    Retrieves random bytes based on the size given.\n");
     fprintf(stderr, "    -t    Reads the TPM Time Information.\n");
     fprintf(stderr, "    -h    Computes the SHA-256 hash of the data in STDIN.\n");
     fprintf(stderr, "          You can use pipes or redirection to write from a file.\n");
-=======
-    fprintf(stderr, "Usage: tpmtool [-e|index] [-c <attributes> <owner> <auth> <size>|-r <offset> <size>|-w <offset> <size>|-rl|-wl|-d|-q] [password]\n");
->>>>>>> 34f39bb6
     fprintf(stderr, "    -e    Enumerates all NV spaces active on the TPM.\n");
     fprintf(stderr, "    -c    Create a new NV space with the given index value.\n");
     fprintf(stderr, "          Attributes can be a combination (use + for multiple) of:\n");
@@ -918,19 +914,7 @@
     //
     for (i = 0; i < handleCount; i++)
     {
-        if (QuerySpaces)
-        {
-            printf("NV index: 0x%08x [", handleArray[i].Value);
-            if (QuerySpaceMinimalOutput(TpmHandle, handleArray[i]) == -1)
-            {
-                printf("Failed to query");
-            }
-            printf("]\n");
-        }
-        else
-        {
-            printf("NV index: 0x%08x\n", handleArray[i].Value);
-        }
+        printf("NV index: 0x%08x\n", handleArray[i].Value);
     }
     return 0;
 }
@@ -1114,6 +1098,7 @@
     //
     // Output the result back to the user
     //
+
     return 0;
 }
 
@@ -1160,18 +1145,11 @@
     //
     if (strcmp(Arguments[1], "-e") == 0)
     {
-<<<<<<< HEAD
-        //
-        // Enumerate spaces
-        //
-        res = EnumerateSpaces(ArgumentCount, tpmHandle);
-=======
         res = EnumerateSpaces(ArgumentCount, tpmHandle, false);
     }
     else if (strcmp(Arguments[1], "-qa") == 0)
     {
         res = EnumerateSpaces(ArgumentCount, tpmHandle, true);
->>>>>>> 34f39bb6
     }
     else if (strcmp(Arguments[1], "-t") == 0)
     {
